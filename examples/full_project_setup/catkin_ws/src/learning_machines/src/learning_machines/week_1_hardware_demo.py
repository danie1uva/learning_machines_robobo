--- conflicted
+++ resolved
@@ -51,14 +51,10 @@
             print(irs[sensor_index])
             if irs[sensor_index] > 200:
                 print('Obstacle detected!')
-<<<<<<< HEAD
-                rob.stop_simulation()
-=======
                 file_path = str(READINGS_DIR / f"{sensor_id}_readings.txt")
                 with open(file_path, "w") as f:
                     for reading in sensor_readings:
                         f.write(f"{reading}\n")
->>>>>>> 86d1b8e1
                 break
             if sensor_id == 'FrontC':
                 rob.move_blocking(10, 10, 500)
